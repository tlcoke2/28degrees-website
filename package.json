{
  "name": "28degrees-website",
  "private": true,
  "version": "1.0.0",
  "type": "module",
  "scripts": {
    "dev": "vite",
<<<<<<< HEAD
    "build": "tsc && vite build",
    "lint": "eslint . --ext ts,tsx --report-unused-disable-directives --max-warnings 0",
=======
    "build": "tsc && vite build && node scripts/copy-redirects.js && node scripts/fix-asset-paths.js",
>>>>>>> 82c6c044
    "preview": "vite preview",
    "predeploy": "npm run build",
<<<<<<< HEAD
    "deploy": "node deploy-gh-pages.js -b gh-pages"
=======
    "deploy": "node deploy-gh-pages.js"
>>>>>>> 82c6c044
  },
  "homepage": "https://tlcoke2.github.io/28degrees-website",
  "dependencies": {
    "@emotion/react": "^11.14.0",
    "@emotion/styled": "^11.14.1",
    "@mui/icons-material": "^7.2.0",
    "@mui/material": "^7.2.0",
    "@reduxjs/toolkit": "^2.8.2",
    "@stripe/react-stripe-js": "^3.7.0",
    "@stripe/stripe-js": "^7.5.0",
    "axios": "^1.10.0",
    "date-fns": "^4.1.0",
    "firebase": "^11.10.0",
    "react": "^18.2.0",
    "react-dom": "^18.2.0",
    "react-redux": "^9.2.0",
    "react-router-dom": "^6.30.1"
  },
  "devDependencies": {
    "@types/node": "^24.1.0",
    "@types/react": "^18.2.0",
    "@types/react-dom": "^18.2.0",
    "@vitejs/plugin-react": "^4.7.0",
    "gh-pages": "^6.3.0",
    "terser": "^5.43.1",
    "typescript": "^5.0.0",
    "vite": "^6.3.5"
  }
}<|MERGE_RESOLUTION|>--- conflicted
+++ resolved
@@ -5,19 +5,11 @@
   "type": "module",
   "scripts": {
     "dev": "vite",
-<<<<<<< HEAD
-    "build": "tsc && vite build",
+    "build": "tsc && vite build && node scripts/copy-redirects.js && node scripts/fix-asset-paths.js",
     "lint": "eslint . --ext ts,tsx --report-unused-disable-directives --max-warnings 0",
-=======
-    "build": "tsc && vite build && node scripts/copy-redirects.js && node scripts/fix-asset-paths.js",
->>>>>>> 82c6c044
     "preview": "vite preview",
     "predeploy": "npm run build",
-<<<<<<< HEAD
-    "deploy": "node deploy-gh-pages.js -b gh-pages"
-=======
     "deploy": "node deploy-gh-pages.js"
->>>>>>> 82c6c044
   },
   "homepage": "https://tlcoke2.github.io/28degrees-website",
   "dependencies": {
